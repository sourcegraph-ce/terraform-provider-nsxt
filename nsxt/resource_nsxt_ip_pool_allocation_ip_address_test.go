/* Copyright © 2019 VMware, Inc. All Rights Reserved.
   SPDX-License-Identifier: MPL-2.0 */

package nsxt

import (
	"fmt"
	"github.com/hashicorp/terraform-plugin-sdk/helper/resource"
	"github.com/hashicorp/terraform-plugin-sdk/terraform"
	"net/http"
	"testing"
	"time"
)

const (
	// how long to wait for updated allocation IP address list (to check destroyment)
	waitSeconds = 150
)

var testAccIPAllocationName = "nsxt_ip_pool_allocation_ip_address.test"
var testAccIPPoolName = "data.nsxt_ip_pool.acceptance_test"

func TestAccResourceNsxtIPPoolAllocationIPAddress_basic(t *testing.T) {
	resource.Test(t, resource.TestCase{
<<<<<<< HEAD
		PreCheck:  func() { testAccOnlyLocalManager(t); testAccPreCheck(t) },
=======
		PreCheck:  func() { testAccPreCheck(t); testAccEnvDefined(t, "NSXT_TEST_IP_POOL") },
>>>>>>> 3233ece0
		Providers: testAccProviders,
		CheckDestroy: func(state *terraform.State) error {
			return testAccNSXIPPoolAllocationIPAddressCheckDestroy(state)
		},
		Steps: []resource.TestStep{
			{
				Config: testAccNSXIPPoolAllocationIPAddressCreateTemplate(),
				Check: resource.ComposeTestCheckFunc(
					testAccNSXIPPoolAllocationIPAddressExists(),
					resource.TestCheckResourceAttrSet(testAccIPAllocationName, "ip_pool_id"),
					resource.TestCheckResourceAttrSet(testAccIPAllocationName, "allocation_id"),
				),
			},
		},
	})
}

func TestAccResourceNsxtIPPoolAllocationIPAddress_import(t *testing.T) {

	resource.Test(t, resource.TestCase{
		PreCheck:  func() { testAccPreCheck(t); testAccEnvDefined(t, "NSXT_TEST_IP_POOL") },
		Providers: testAccProviders,
		CheckDestroy: func(state *terraform.State) error {
			return testAccNSXIPPoolAllocationIPAddressCheckDestroy(state)
		},
		Steps: []resource.TestStep{
			{
				Config: testAccNSXIPPoolAllocationIPAddressCreateTemplate(),
			},
			{
				ResourceName:      testAccIPAllocationName,
				ImportState:       true,
				ImportStateVerify: true,
				ImportStateIdFunc: testAccNSXIPPoolAllocationIPAddressImporterGetID,
			},
		},
	})
}

func testAccNSXIPPoolAllocationIPAddressExists() resource.TestCheckFunc {
	return func(state *terraform.State) error {
		exists, err := checkAllocationIPAddressExists(state)
		if err != nil {
			return err
		}
		if !*exists {
			return fmt.Errorf("Allocation %s in IP Pool %s does not exist", testAccIPAllocationName, testAccIPPoolName)
		}
		return nil
	}
}

func getIPPoolIDByResourceName(state *terraform.State) (string, error) {
	rsPool, ok := state.RootModule().Resources[testAccIPPoolName]
	if !ok {
		return "", fmt.Errorf("IP Pool resource %s not found in resources", testAccIPPoolName)
	}

	poolID := rsPool.Primary.ID
	if poolID == "" {
		return "", fmt.Errorf("IP Pool resource ID not set in resources ")
	}
	return poolID, nil
}

func checkAllocationIPAddressExists(state *terraform.State) (*bool, error) {
	exists := false
	poolID, err := getIPPoolIDByResourceName(state)
	if err != nil {
		return &exists, nil
	}

	rs, ok := state.RootModule().Resources[testAccIPAllocationName]
	if !ok {
		return nil, fmt.Errorf("IP Pool allocation_ip_address resource %s not found in resources", testAccIPAllocationName)
	}

	nsxClient := testAccProvider.Meta().(nsxtClients).NsxtClient
	if nsxClient == nil {
		return nil, resourceNotSupportedError()
	}
	listResult, responseCode, err := nsxClient.PoolManagementApi.ListIpPoolAllocations(nsxClient.Context, poolID)
	if err != nil {
		return nil, fmt.Errorf("Error while retrieving allocations for IP Pool ID %s. Error: %v", poolID, err)
	}

	if responseCode.StatusCode != http.StatusOK {
		return nil, fmt.Errorf("Error while checking if allocations in IP Pool %s exists. HTTP return code was %d", poolID, responseCode.StatusCode)
	}

	for _, allocationIPAddress := range listResult.Results {
		if allocationIPAddress.AllocationId == rs.Primary.ID {
			exists = true
			break
		}
	}

	return &exists, nil
}

func testAccNSXIPPoolAllocationIPAddressCheckDestroy(state *terraform.State) error {
	// PoolManagementApi.ListIpPoolAllocations() call does not return updated list within two minutes. Need to wait...
	fmt.Printf("testAccNSXIPPoolAllocationIPAddressCheckDestroy: waiting up to %d seconds\n", waitSeconds)

	timeout := time.Now().Add(waitSeconds * time.Second)
	for time.Now().Before(timeout) {
		exists, err := checkAllocationIPAddressExists(state)
		if err != nil {
			return err
		}
		if !*exists {
			return nil
		}
		time.Sleep(1 * time.Second)
	}
	return fmt.Errorf("Timeout on check destroy IP address allocation")
}

func testAccNSXIPPoolAllocationIPAddressCreateTemplate() string {
	return fmt.Sprintf(`
data "nsxt_ip_pool" "acceptance_test" {
  display_name = "%s"
}

resource "nsxt_ip_pool_allocation_ip_address" "test" {
  ip_pool_id = "${data.nsxt_ip_pool.acceptance_test.id}"
}`, getIPPoolName())
}

func testAccNSXIPPoolAllocationIPAddressImporterGetID(s *terraform.State) (string, error) {
	rs, ok := s.RootModule().Resources[testAccIPAllocationName]
	if !ok {
		return "", fmt.Errorf("NSX IP allocation resource %s not found in resources", testAccIPAllocationName)
	}
	resourceID := rs.Primary.ID
	if resourceID == "" {
		return "", fmt.Errorf("NSX IP allocation resource ID not set in resources ")
	}
	poolID := rs.Primary.Attributes["ip_pool_id"]
	if poolID == "" {
		return "", fmt.Errorf("NSX IP Pool ID not set in resources ")
	}
	return fmt.Sprintf("%s/%s", poolID, resourceID), nil
}<|MERGE_RESOLUTION|>--- conflicted
+++ resolved
@@ -22,11 +22,7 @@
 
 func TestAccResourceNsxtIPPoolAllocationIPAddress_basic(t *testing.T) {
 	resource.Test(t, resource.TestCase{
-<<<<<<< HEAD
-		PreCheck:  func() { testAccOnlyLocalManager(t); testAccPreCheck(t) },
-=======
-		PreCheck:  func() { testAccPreCheck(t); testAccEnvDefined(t, "NSXT_TEST_IP_POOL") },
->>>>>>> 3233ece0
+		PreCheck:  func() { testAccOnlyLocalManager(t); testAccPreCheck(t); testAccEnvDefined(t, "NSXT_TEST_IP_POOL") },
 		Providers: testAccProviders,
 		CheckDestroy: func(state *terraform.State) error {
 			return testAccNSXIPPoolAllocationIPAddressCheckDestroy(state)
