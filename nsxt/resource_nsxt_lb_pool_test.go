--- conflicted
+++ resolved
@@ -20,8 +20,8 @@
 	updatedAlgorithm := "WEIGHTED_ROUND_ROBIN"
 	minActiveMembers := "3"
 	updatedMinActiveMembers := "4"
-	snatTranslationType := "Transparent"
-	updatedSnatTranslationType := "LbSnatAutoMap"
+	snatTranslationType := "TRANSPARENT"
+	updatedSnatTranslationType := "SNAT_AUTO_MAP"
 
 	resource.Test(t, resource.TestCase{
 		PreCheck:  func() { testAccPreCheck(t) },
@@ -60,7 +60,6 @@
 	})
 }
 
-<<<<<<< HEAD
 func TestAccResourceNsxtLbPool_withMonitors(t *testing.T) {
 	name := "test-nsx-lb-pool"
 	updatedName := fmt.Sprintf("%s-update", name)
@@ -101,8 +100,6 @@
 	})
 }
 
-=======
->>>>>>> b88dbe79
 func TestAccResourceNsxtLbPool_withIpSnat(t *testing.T) {
 	name := "test-nsx-lb-pool"
 	updatedName := fmt.Sprintf("%s-update", name)
@@ -111,7 +108,7 @@
 	updatedAlgorithm := "WEIGHTED_ROUND_ROBIN"
 	minActiveMembers := "3"
 	updatedMinActiveMembers := "4"
-	snatTranslationType := "LbSnatIpPool"
+	snatTranslationType := "SNAT_IP_POOL"
 	ipAddress := "1.1.1.1"
 	updatedIpAddress := "1.1.1.2-1.1.1.20"
 
@@ -162,8 +159,8 @@
 	updatedAlgorithm := "WEIGHTED_ROUND_ROBIN"
 	minActiveMembers := "3"
 	updatedMinActiveMembers := "4"
-	snatTranslationType := "Transparent"
-	updatedSnatTranslationType := "LbSnatAutoMap"
+	snatTranslationType := "TRANSPARENT"
+	updatedSnatTranslationType := "SNAT_AUTO_MAP"
 	memberIp := "1.1.1.1"
 
 	resource.Test(t, resource.TestCase{
@@ -375,7 +372,6 @@
 `, name, algorithm, minActiveMembers, snatTranslationType)
 }
 
-<<<<<<< HEAD
 func testAccNSXLbPoolMonitorsTemplate() string {
 	return fmt.Sprintf(`
 resource "nsxt_lb_icmp_monitor" "lb_icmp_monitor" {
@@ -412,8 +408,6 @@
 `, name)
 }
 
-=======
->>>>>>> b88dbe79
 func testAccNSXLbPoolCreateWithSnatTemplate(name string, algorithm string, minActiveMembers string, snatTranslationType string, snatTranslationIp string) string {
 	return fmt.Sprintf(`
 resource "nsxt_lb_pool" "test" {
