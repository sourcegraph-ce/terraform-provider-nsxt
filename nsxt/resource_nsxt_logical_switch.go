--- conflicted
+++ resolved
@@ -81,22 +81,12 @@
 				Required:    true,
 				ForceNew:    true,
 			},
-<<<<<<< HEAD
 			"vlan": &schema.Schema{
 				Type:        schema.TypeInt,
-				Description: "Vlan trunk spec",
 				Deprecated:  "Use nsxt_vlan_logical_switch resource instead",
 				Optional:    true,
 			},
-			// TODO - add option for vlan trunk spec
-			"vni": &schema.Schema{
-=======
-			"vlan": {
-				Type:     schema.TypeInt,
-				Optional: true,
-			},
 			"vni": {
->>>>>>> 78f1d94e
 				Type:        schema.TypeInt,
 				Description: "VNI for this LogicalSwitch",
 				Optional:    true,
