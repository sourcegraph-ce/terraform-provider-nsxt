/* Copyright © 2018 VMware, Inc. All Rights Reserved.
   SPDX-License-Identifier: MPL-2.0 */

package nsxt

import (
	"fmt"
	"github.com/vmware/go-vmware-nsxt/trust"
	"github.com/vmware/vsphere-automation-sdk-go/runtime/bindings"
	"github.com/vmware/vsphere-automation-sdk-go/services/nsxt/model"
	"net/http"
	"os"
	"testing"
)

// Default names or prefixed of NSX backend existing objects used in the acceptance tests.
// Those defaults can be overridden using environment parameters
const tier0RouterDefaultName string = "PLR-1 LogicalRouterTier0"
const edgeClusterDefaultName string = "edgecluster1"
const vlanTransportZoneName string = "transportzone2"
const overlayTransportZoneNamePrefix string = "1-transportzone"
const macPoolDefaultName string = "DefaultMacPool"

const realizationResourceName string = "data.nsxt_policy_realization_info.realization_info"

const singleTag string = `
  tag {
    scope = "scope1"
    tag   = "tag1"
  }`

const doubleTags string = `
  tag {
    scope = "scope1"
    tag   = "tag1"
  }
  tag {
    scope = "scope2"
    tag   = "tag2"
  }`

func getTier0RouterName() string {
	name := os.Getenv("NSXT_TEST_TIER0_ROUTER")
	if name == "" {
		name = tier0RouterDefaultName
	}
	return name
}

func getEdgeClusterName() string {
	name := os.Getenv("NSXT_TEST_EDGE_CLUSTER")
	if name == "" {
		name = edgeClusterDefaultName
	}
	return name
}

func getVlanTransportZoneName() string {
	name := os.Getenv("NSXT_TEST_VLAN_TRANSPORT_ZONE")
	if name == "" {
		name = vlanTransportZoneName
	}
	return name
}

func getOverlayTransportZoneName() string {
	name := os.Getenv("NSXT_TEST_OVERLAY_TRANSPORT_ZONE")
	if name == "" {
		name = overlayTransportZoneNamePrefix
	}
	return name
}

func getMacPoolName() string {
	name := os.Getenv("NSXT_TEST_MAC_POOL")
	if name == "" {
		name = macPoolDefaultName
	}
	return name
}

func getIPPoolName() string {
	return os.Getenv("NSXT_TEST_IP_POOL")
}

func getTestVMID() string {
	return os.Getenv("NSXT_TEST_VM_ID")
}

func getTestVMName() string {
	return os.Getenv("NSXT_TEST_VM_NAME")
}

func getTestSiteName() string {
	return os.Getenv("NSXT_TEST_SITE_NAME")
}

func getTestCertificateName(isClient bool) string {
	if isClient {
		return os.Getenv("NSXT_TEST_CLIENT_CERTIFICATE_NAME")
	}
	return os.Getenv("NSXT_TEST_CERTIFICATE_NAME")
}

func testAccEnvDefined(t *testing.T, envVar string) {
	if len(os.Getenv(envVar)) == 0 {
		t.Skipf("This test requires %s environment variable to be set", envVar)
	}
}

func testAccIsGlobalManager() bool {
	return os.Getenv("NSXT_GLOBAL_MANAGER") == "true"
}

func testAccSkipIfIsGlobalManager(t *testing.T) {
	if testAccIsGlobalManager() {
		t.Skipf("This test is for local manager only")
	}
}

<<<<<<< HEAD
func testAccNSXGlobalManagerSitePrecheck(t *testing.T) {
	if testAccIsGlobalManager() && getTestSiteName() == "" {
		str := fmt.Sprintf("%s must be set for this acceptance test", "NSXT_TEST_SITE_NAME")
		t.Fatal(str)
=======
func testAccSkipIfIsLocalManager(t *testing.T) {
	if !testAccIsGlobalManager() {
		t.Skipf("This test is for global manager only")
>>>>>>> 67697f5a
	}
}

// Create and delete CA and client cert for various tests
func testAccNSXCreateCert(t *testing.T, name string, certPem string, certPK string, certType string) string {
	nsxClient, err := testAccGetClient()
	if err != nil {
		t.Fatal(err)
	}

	object := trust.TrustObjectData{
		DisplayName:  name,
		ResourceType: certType,
		PemEncoded:   certPem,
		PrivateKey:   certPK,
	}

	certList, response, err := nsxClient.NsxComponentAdministrationApi.AddCertificateImport(nsxClient.Context, object)

	if err != nil {
		t.Fatal(fmt.Sprintf("Error while creating %s certificate. Error: %v", certType, err))
	}
	if response.StatusCode != http.StatusCreated {
		t.Fatal(fmt.Errorf("Error while creating %s certificate. HTTP return code %d", certType, response.StatusCode))
	}
	certID := ""
	for _, cert := range certList.Results {
		certID = cert.Id
	}

	return certID
}

func testAccNSXDeleteCert(t *testing.T, id string) {
	nsxClient, err := testAccGetClient()
	if err != nil {
		t.Fatal(err)
	}

	response, err := nsxClient.NsxComponentAdministrationApi.DeleteCertificate(nsxClient.Context, id)

	if err != nil {
		t.Fatal(fmt.Sprintf("Error while deleting certificate %s. Error: %v", id, err))
	}
	if response.StatusCode != http.StatusOK {
		t.Fatal(fmt.Errorf("Error while deleting certificate %s. HTTP return code %d", id, response.StatusCode))
	}
}

func testAccNSXCreateCerts(t *testing.T) (string, string, string) {

	certPem := "-----BEGIN CERTIFICATE-----\n" +
		"MIICVjCCAb8CAg37MA0GCSqGSIb3DQEBBQUAMIGbMQswCQYDVQQGEwJKUDEOMAwG\n" +
		"A1UECBMFVG9reW8xEDAOBgNVBAcTB0NodW8ta3UxETAPBgNVBAoTCEZyYW5rNERE\n" +
		"MRgwFgYDVQQLEw9XZWJDZXJ0IFN1cHBvcnQxGDAWBgNVBAMTD0ZyYW5rNEREIFdl\n" +
		"YiBDQTEjMCEGCSqGSIb3DQEJARYUc3VwcG9ydEBmcmFuazRkZC5jb20wHhcNMTIw\n" +
		"ODIyMDUyNzIzWhcNMTcwODIxMDUyNzIzWjBKMQswCQYDVQQGEwJKUDEOMAwGA1UE\n" +
		"CAwFVG9reW8xETAPBgNVBAoMCEZyYW5rNEREMRgwFgYDVQQDDA93d3cuZXhhbXBs\n" +
		"ZS5jb20wgZ8wDQYJKoZIhvcNAQEBBQADgY0AMIGJAoGBAMYBBrx5PlP0WNI/ZdzD\n" +
		"+6Pktmurn+F2kQYbtc7XQh8/LTBvCo+P6iZoLEmUA9e7EXLRxgU1CVqeAi7QcAn9\n" +
		"MwBlc8ksFJHB0rtf9pmf8Oza9E0Bynlq/4/Kb1x+d+AyhL7oK9tQwB24uHOueHi1\n" +
		"C/iVv8CSWKiYe6hzN1txYe8rAgMBAAEwDQYJKoZIhvcNAQEFBQADgYEAASPdjigJ\n" +
		"kXCqKWpnZ/Oc75EUcMi6HztaW8abUMlYXPIgkV2F7YanHOB7K4f7OOLjiz8DTPFf\n" +
		"jC9UeuErhaA/zzWi8ewMTFZW/WshOrm3fNvcMrMLKtH534JKvcdMg6qIdjTFINIr\n" +
		"evnAhf0cwULaebn+lMs8Pdl7y37+sfluVok=\n" +
		"-----END CERTIFICATE-----"

	certPKPem := "-----BEGIN RSA PRIVATE KEY-----\n" +
		"MIICWwIBAAKBgQDGAQa8eT5T9FjSP2Xcw/uj5LZrq5/hdpEGG7XO10IfPy0wbwqP\n" +
		"j+omaCxJlAPXuxFy0cYFNQlangIu0HAJ/TMAZXPJLBSRwdK7X/aZn/Ds2vRNAcp5\n" +
		"av+Pym9cfnfgMoS+6CvbUMAduLhzrnh4tQv4lb/AkliomHuoczdbcWHvKwIDAQAB\n" +
		"AoGAXzxrIwgmBHeIqUe5FOBnDsOZQlyAQA+pXYjCf8Rll2XptFwUdkzAUMzWUGWT\n" +
		"G5ZspA9l8Wc7IozRe/bhjMxuVK5yZhPDKbjqRdWICA95Jd7fxlIirHOVMQRdzI7x\n" +
		"NKqMNQN05MLJfsEHUYtOLhZE+tfhJTJnnmB7TMwnJgc4O5ECQQD8oOJ45tyr46zc\n" +
		"OAt6ao7PefVLiW5Qu+PxfoHmZmDV2UQqeM5XtZg4O97VBSugOs3+quIdAC6LotYl\n" +
		"/6N+E4y3AkEAyKWD2JNCrAgtjk2bfF1HYt24tq8+q7x2ek3/cUhqwInkrZqOFoke\n" +
		"x3+yBB879TuUOadvBXndgMHHcJQKSAJlLQJAXRuGnHyptAhTe06EnHeNbtZKG67p\n" +
		"I4Q8PJMdmSb+ZZKP1v9zPUxGb+NQ+z3OmF1T8ppUf8/DV9+KAbM4NI1L/QJAdGBs\n" +
		"BKYFObrUkYE5+fwwd4uao3sponqBTZcH3jDemiZg2MCYQUHu9E+AdRuYrziLVJVk\n" +
		"s4xniVLb1tRG0lVxUQJASfjdGT81HDJSzTseigrM+JnBKPPrzpeEp0RbTP52Lm23\n" +
		"YARjLCwmPMMdAwYZsvqeTuHEDQcOHxLHWuyN/zgP2A==\n" +
		"-----END RSA PRIVATE KEY-----"

	certID := testAccNSXCreateCert(t, "test", certPem, certPKPem, "certificate_signed")

	clientCertPem := "-----BEGIN CERTIFICATE-----\n" +
		"MIID6jCCAtKgAwIBAgIJAOtKKdMP6oZcMA0GCSqGSIb3DQEBCwUAMHYxCzAJBgNV\n" +
		"BAYTAkFVMRMwEQYDVQQIDApTb21lLVN0YXRlMSEwHwYDVQQKDBhJbnRlcm5ldCBX\n" +
		"aWRnaXRzIFB0eSBMdGQxETAPBgNVBAMMCHRlc3QuY29tMRwwGgYJKoZIhvcNAQkB\n" +
		"Fg10ZXN0QHRlc3QuY29tMB4XDTE4MDUwNzE3MTkxOVoXDTE5MDUwNzE3MTkxOVow\n" +
		"djELMAkGA1UEBhMCQVUxEzARBgNVBAgMClNvbWUtU3RhdGUxITAfBgNVBAoMGElu\n" +
		"dGVybmV0IFdpZGdpdHMgUHR5IEx0ZDERMA8GA1UEAwwIdGVzdC5jb20xHDAaBgkq\n" +
		"hkiG9w0BCQEWDXRlc3RAdGVzdC5jb20wggEiMA0GCSqGSIb3DQEBAQUAA4IBDwAw\n" +
		"ggEKAoIBAQC8GhgSX8nV0QEStgQ208PDXsl62xefAWVYMVjF9+xUWHY6zp/sTTQA\n" +
		"uFGD6DBiyljYYShj85ha7N3m70Xmur5Bbpa7ca010R0oCLPQRcySvsom190OfeUG\n" +
		"LW396gZUjiY9+8OQqI8BrTcNkI1DOpC5fBbbXkvLN4pOIf+/JqZNtr1igQBv2g+E\n" +
		"FCiPxDuWPOagi2xeEQv3SLLBhfF92UAlV6JRziCwaILlC3Zn/6B8E8rpuqVxUShW\n" +
		"wDmLowoT4BZP6/OHRneyEvVi2L/Ucsdk3nwUTe5Q4ojHY21ftW6by6uXYvK4IePC\n" +
		"ZXeTjdNtRX4MaAtJ4iLY7E/9d0BdTNRvAgMBAAGjezB5MAkGA1UdEwQCMAAwLAYJ\n" +
		"YIZIAYb4QgENBB8WHU9wZW5TU0wgR2VuZXJhdGVkIENlcnRpZmljYXRlMB0GA1Ud\n" +
		"DgQWBBTP56rycJh9hpWKOmvTzYg3YEkqiDAfBgNVHSMEGDAWgBTP56rycJh9hpWK\n" +
		"OmvTzYg3YEkqiDANBgkqhkiG9w0BAQsFAAOCAQEAZ90xoDf4gRbh7/PHxbokP69K\n" +
		"uqt7s78JDKrGxCDwiezUhZrdOBwi2r/sg4cWi43uuwCfjGNCd824EQYRaSCjanAn\n" +
		"5OH14KshCOBi66CaWDzJK6v4X/hbrKtUmXvbvUjrQCEHVuLueEQfvJB5/8O0dpEA\n" +
		"xF4MhnSaF2Id5O7tlXnFoXZh0YI9QnTwHLQ4L9+3PS5LqWd0peV1XqgWy0CXwjZF\n" +
		"nEpHq+TGDwLRoAgnoBGrbaFJRmvm+iVU4J76AtV7B3keckVMyMIeBR9CWB7kDm64\n" +
		"86qiRcEGN7V5mMJtxF49l0F01qdOgrictZRf+gMMrtGmX4KkZ6DKrl278HPs7A==\n" +
		"-----END CERTIFICATE-----"

	clientPKPem := "-----BEGIN PRIVATE KEY-----\n" +
		"MIIEvQIBADANBgkqhkiG9w0BAQEFAASCBKcwggSjAgEAAoIBAQC8GhgSX8nV0QES\n" +
		"tgQ208PDXsl62xefAWVYMVjF9+xUWHY6zp/sTTQAuFGD6DBiyljYYShj85ha7N3m\n" +
		"70Xmur5Bbpa7ca010R0oCLPQRcySvsom190OfeUGLW396gZUjiY9+8OQqI8BrTcN\n" +
		"kI1DOpC5fBbbXkvLN4pOIf+/JqZNtr1igQBv2g+EFCiPxDuWPOagi2xeEQv3SLLB\n" +
		"hfF92UAlV6JRziCwaILlC3Zn/6B8E8rpuqVxUShWwDmLowoT4BZP6/OHRneyEvVi\n" +
		"2L/Ucsdk3nwUTe5Q4ojHY21ftW6by6uXYvK4IePCZXeTjdNtRX4MaAtJ4iLY7E/9\n" +
		"d0BdTNRvAgMBAAECggEAYS8KKNQcr7/gUg6AduNKTXJ3nmX7+kb6WWqFdyL0k09x\n" +
		"JkkDD0+EAqs4UnJwLVpmNMVd3OZKXQ/sRhhxgRgSnDPK5OWCnD+CVODKJl0pqNey\n" +
		"EgeNSqN45IwsO/fhdWZME9Iz5FVyLWeU/gklMwrbIzodhRFfD4uOhXfDbrtFSPix\n" +
		"KGzhDNCn3z/Y9Sml6tUMgCLPisQbxWcQ+bbTHCgXXEdK2yG45j4q3FqBGy8IExou\n" +
		"cxw0aWu8cIqIGlXBQA5SZ78csBisKxEmlHjkV1i7Jn2DIARUluU/nmYKGC4ElWGp\n" +
		"yuURRJhcjO17MkCEr+niTxnTptkHi9e1p4d/k6HCgQKBgQD0Uj/JPr9vIM6Mt3vm\n" +
		"kK0GSTfpMUDDwaAMR+Pip6qocEYD5nZ6rnSuXIqlKyP/YxtQqsDqFdYHbPJet/Lg\n" +
		"3HFKerQ7xHiral95rsP0TWiRtxCHaF1xahgQWlVaYqGDeBcL7EavGJwQy3crFiVo\n" +
		"6wHwbVfNV/hoXHHK7pX4J8M3sQKBgQDFF+P/gM86QrvDbJnH/7PuF6QzcdvvtacH\n" +
		"i+5aTG9YQaUGldQIx2Fjpn48V73/YGK04DTrXqACjE2XxgEu0/B0wAGkOwGZztAr\n" +
		"q54O4AEWgVAyUukarkjdGtgeUAf/UMeXf7D2tGhjyNtORrOyZCdKS3kZ3GfZuEXj\n" +
		"FjhbJbX2HwKBgCMh8Kovq7d/MDRr7hUpmLfer3uI6Zc8sJcTf2GIWrH98xN8gG0D\n" +
		"ySOJiyZVHcgLqFHhO/xtR2mp8PBN408SY/ghzOkLR47erPwCdYsb1n2dpXLTPxyf\n" +
		"9PXlB4EHzdHp4uaEA2YKU+bWWzyG4rpDkPPRxV5x1/ap1HMp+8bDcP8BAoGAJTdQ\n" +
		"pxNUjgTB3bHpC9ndyOyP5eLvC8F6S7OBi215bOngVnD+O7YiTqXGmnBbARjbKppX\n" +
		"g8Y3YqPJlwodeREuC22iIbe+oqNprYVXcCmeKvi6Avai65XTTmTeQEMOb4h6V8IV\n" +
		"0U/ZklYACzTQg7Pjs2Sy9k4nEfZ4w9uTQqrJRDMCgYEAvgB29WCwEJ81pjBIGiYw\n" +
		"FbqLxQtIFiXKvRW+Qr1EKcV89kUYvsH3+TO/hZpf6rBtRf9yLJvw2fR4tVouowbn\n" +
		"/w+mKvKmcm11NOuobla4w9gztptqeUzcW03JmHmcnyHlnnUwpsU/XcgnsToV6kJB\n" +
		"bS6lN3HXkJnFnAzK2BKoZCA=\n" +
		"-----END PRIVATE KEY-----\n"

	clientCertID := testAccNSXCreateCert(t, "test_client", clientCertPem, clientPKPem, "certificate_self_signed")

	caCertPem := "-----BEGIN CERTIFICATE-----\n" +
		"MIIFkTCCA3mgAwIBAgIJAI1E19kJZSfrMA0GCSqGSIb3DQEBCwUAMF8xCzAJBgNV\n" +
		"BAYTAlVTMQswCQYDVQQIDAJDQTESMBAGA1UEBwwJUGFsbyBBbHRvMQ0wCwYDVQQK\n" +
		"DAR0ZXN0MQ0wCwYDVQQLDAR0ZXN0MREwDwYDVQQDDAh0ZXN0LmNvbTAeFw0xODA2\n" +
		"MTkxODA0MjVaFw0xOTA2MTkxODA0MjVaMF8xCzAJBgNVBAYTAlVTMQswCQYDVQQI\n" +
		"DAJDQTESMBAGA1UEBwwJUGFsbyBBbHRvMQ0wCwYDVQQKDAR0ZXN0MQ0wCwYDVQQL\n" +
		"DAR0ZXN0MREwDwYDVQQDDAh0ZXN0LmNvbTCCAiIwDQYJKoZIhvcNAQEBBQADggIP\n" +
		"ADCCAgoCggIBALuDX9NxBmCtp9MRUfqJoH0Gvl4y5UPKInuRHVTTBbxsMWBgZ8Wo\n" +
		"0GltNMzzywq7anW4lyeBf7HwcsKFNRYx0IIND6uMKNw/mntcFSnJlopm0Lp6fml0\n" +
		"UuBcDCjlJBvVOuL3fhp/AxyhMex5lUwhv9AdJjHjEtoiTbraroweKjKu8gYTzXJF\n" +
		"y1GTohDRlW/GRdfdExaJfCXL9DsM6hezH6xA6xqvlb6TEIoku4fF5qvmLZ+opJZh\n" +
		"OgPJgKwP9Jm5woq+VTWSbZ1trP1fkmRm6Rllt45vUU1LOTuCtLyLuMl+sgi0Q4gC\n" +
		"/89bKs6xd/CuF9JzaRT2wf9mN37DoiT3A/SJp+LsP5NE/t0d4VI/3yA2ziWd1gvK\n" +
		"guKbN4WHw8vq1TFvre5bLthYvajFvdqb1D2cnUUo1GTR/pxJVWf8akat1HcVbae7\n" +
		"pxxnYj6FiM/pA6ACigp69Cc+k3DHP+cYWcqyCnVlZf9XyzFfSklIbK+jYyut0p99\n" +
		"jGR9yG2zWVa/LXjnspJaroIPJiANx7vUmhXghrcuMROH1Z2nTh1iWtYagbMgDdC5\n" +
		"vmBudS0Hb5tBCW6eRcEqK7OfXUQPp3A3r8kG/AhD1ZSGwlT3CFZNhnWOQYdZERDX\n" +
		"BCDjr+XjN7l2tnvdHjugkLEvW90BtycBXqqMFHOz0YnelsiJXPGdIReRAgMBAAGj\n" +
		"UDBOMB0GA1UdDgQWBBQ4gi2NUXXN6xBkgZFY0fziWNwq4zAfBgNVHSMEGDAWgBQ4\n" +
		"gi2NUXXN6xBkgZFY0fziWNwq4zAMBgNVHRMEBTADAQH/MA0GCSqGSIb3DQEBCwUA\n" +
		"A4ICAQBH/AM03cydXuwj+Y7BOzSMcfeOmOwPw6FmDQx7zE1CaB9NefwoPrwL5QgO\n" +
		"jQNR3tf7PjsJi8qvTjJ3nC1Q3ndbVOEvgYLyYBNUXdS4usfnpwCwNWc1qq5jJ/aj\n" +
		"X6Aydme1iPi3NIYQ7LBymqYCVstrEASrTwXRPDhrK2HYGpQPfv7pREH/Mvu8t1Es\n" +
		"c7lhoufNHKxw9C9ahZragKZPPGXKy/u7SEK5VdxrUYhUStThddrlYQNujA2FFnaO\n" +
		"V4LY22eyjrseQyD8vWwIo1FdwU7E0l//ZrvJkujbc9IfQSsvDCBtQdneHMno4f3X\n" +
		"NLCWdbg5UWJKnkboimpDeyEa2H2xc9SVUcFph1XEgKC07t54jMd/2QNU6oX9/C6k\n" +
		"K8NQmAJUVSSmE7q3m2P9BvFxh9Tr0E6Q8Fb7iHvRny7JNaDf3864Aatv4nQimXl7\n" +
		"ImR7BkybCZjU0hZThxkxcPCctlbieoBRS+6NN3N+GKjGlQXlay8yEpQn5wzseohY\n" +
		"1P2/nOw5DQizw1rWx9w8iElG/d/8ybAAkV13N7RJI5+ZWcqErIcKhw292kNvMShN\n" +
		"gF4J0kIw60crvkekDC3446xGtyj29zjFo1NBMSei28ZKY0iZ/qvuuLDEwC6Qu4uk\n" +
		"Ghkrbj+HO4MwmRWDSiV8ezxI8Qwx6SNDQIUaMfNH94rC5s7Txg==\n" +
		"-----END CERTIFICATE-----"

	caCertID := testAccNSXCreateCert(t, "test_ca", caCertPem, "", "certificate_ca")

	return certID, clientCertID, caCertID
}

func testAccNSXDeleteCerts(t *testing.T, certID string, clientCertID string, caCertID string) {

	testAccNSXDeleteCert(t, certID)
	testAccNSXDeleteCert(t, clientCertID)
	testAccNSXDeleteCert(t, caCertID)
}

func testAccNsxtPolicyEmptyTemplate() string {
	return " "
}

func testGetObjIDByName(objName string, resourceType string) (string, error) {
	connector, err1 := testAccGetPolicyConnector()
	if err1 != nil {
		return "", fmt.Errorf("Error during test client initialization: %v", err1)
	}

	resultValues, err2 := listPolicyResourcesByType(connector, &resourceType, nil)
	if err2 != nil {
		return "", err2
	}

	converter := bindings.NewTypeConverter()
	converter.SetMode(bindings.REST)

	for _, result := range resultValues {
		dataValue, errors := converter.ConvertToGolang(result, model.PolicyResourceBindingType())
		if len(errors) > 0 {
			return "", errors[0]
		}
		policyResource := dataValue.(model.PolicyResource)

		if *policyResource.DisplayName == objName {
			return *policyResource.Id, nil
		}
	}

	return "", fmt.Errorf("%s with name '%s' was not found", resourceType, objName)
}<|MERGE_RESOLUTION|>--- conflicted
+++ resolved
@@ -118,17 +118,17 @@
 	}
 }
 
-<<<<<<< HEAD
+func testAccSkipIfIsLocalManager(t *testing.T) {
+	if !testAccIsGlobalManager() {
+		t.Skipf("This test is for global manager only")
+	}
+}
+
 func testAccNSXGlobalManagerSitePrecheck(t *testing.T) {
 	if testAccIsGlobalManager() && getTestSiteName() == "" {
 		str := fmt.Sprintf("%s must be set for this acceptance test", "NSXT_TEST_SITE_NAME")
 		t.Fatal(str)
-=======
-func testAccSkipIfIsLocalManager(t *testing.T) {
-	if !testAccIsGlobalManager() {
-		t.Skipf("This test is for global manager only")
->>>>>>> 67697f5a
-	}
+  }
 }
 
 // Create and delete CA and client cert for various tests
