<% wrap_layout :inner do %>
    <% content_for :sidebar do %>
        <div class="docs-sidebar hidden-print affix-top" role="complementary">
            <ul class="nav docs-sidenav">
                <li<%= sidebar_current("docs-home") %>>
                    <a href="/docs/providers/index.html">All Providers</a>
                </li>

                <li<%= sidebar_current("docs-nsxt-index") %>>
                    <a href="/docs/providers/nsxt/index.html">NSX-T Provider</a>
                </li>

                <li<%= sidebar_current("docs-nsxt-datasource") %>>
                <a href="#">Data Sources</a>
                    <ul class="nav nav-visible">
                        <li<%= sidebar_current("docs-nsxt-datasource-edge-cluster") %>>
                            <a href="/docs/providers/nsxt/d/edge_cluster.html">nsxt_edge_cluster</a>
                        </li>
                        <li<%= sidebar_current("docs-nsxt-datasource-logical-tier0-router") %>>
                            <a href="/docs/providers/nsxt/d/logical_tier0_router.html">nsxt_logical_tier0_router</a>
                        </li>
                        <li<%= sidebar_current("docs-nsxt-datasource-ns-service") %>>
                            <a href="/docs/providers/nsxt/d/ns_service.html">nsxt_ns_service</a>
                        </li>
                        <li<%= sidebar_current("docs-nsxt-datasource-switching-profile") %>>
                            <a href="/docs/providers/nsxt/d/switching_profile.html">nsxt_switching_profile</a>
                        </li>
                        <li<%= sidebar_current("docs-nsxt-datasource-transport-zone") %>>
                            <a href="/docs/providers/nsxt/d/transport_zone.html">nsxt_transport_zone</a>
                        </li>
                        <li<%= sidebar_current("docs-nsxt-datasource-certificate") %>>
                            <a href="/docs/providers/nsxt/d/certificate.html">nsxt_certificate</a>
                        </li>
                     </ul>
                </li>

                <li<%= sidebar_current("docs-nsxt-resource") %>>
                    <a href="#">Resources</a>
                    <ul class="nav nav-visible">
                        <li<%= sidebar_current("docs-nsxt-resource-dhcp-relay-profile") %>>
                            <a href="/docs/providers/nsxt/r/dhcp_relay_profile.html">nsxt_dhcp_relay_profile</a>
                        </li>
                        <li<%= sidebar_current("docs-nsxt-resource-dhcp-relay-service") %>>
                            <a href="/docs/providers/nsxt/r/dhcp_relay_service.html">nsxt_dhcp_relay_service</a>
                        </li>
                        <li<%= sidebar_current("docs-nsxt-resource-dhcp-server-profile") %>>
                            <a href="/docs/providers/nsxt/r/dhcp_server_profile.html">nsxt_dhcp_server_profile</a>
                        </li>
                        <li<%= sidebar_current("docs-nsxt-resource-firewall-section") %>>
                            <a href="/docs/providers/nsxt/r/firewall_section.html">nsxt_firewall_section</a>
                        </li>
                        <li<%= sidebar_current("docs-nsxt-resource-ip-block") %>>
                            <a href="/docs/providers/nsxt/r/ip_block.html">nsxt_ip_block</a>
                        </li>
                        <li<%= sidebar_current("docs-nsxt-resource-ip-block-subnet") %>>
                            <a href="/docs/providers/nsxt/r/ip_block_subnet.html">nsxt_ip_block_subnet</a>
                        </li>
                        <li<%= sidebar_current("docs-nsxt-resource-ip-pool") %>>
                            <a href="/docs/providers/nsxt/r/ip_pool.html">nsxt_ip_pool</a>
                        </li>
                        <li<%= sidebar_current("docs-nsxt-resource-ip-set") %>>
                            <a href="/docs/providers/nsxt/r/ip_set.html">nsxt_ip_set</a>
                        </li>
                        <li<%= sidebar_current("docs-nsxt-resource-lb-cookie-persistence-profile") %>>
                            <a href="/docs/providers/nsxt/r/lb_cookie_persistence_profile.html">nsxt_lb_cookie_persistence_profile</a>
                        </li>
                        <li<%= sidebar_current("docs-nsxt-resource-lb-pool") %>>
                            <a href="/docs/providers/nsxt/r/lb_pool.html">nsxt_lb_pool</a>
                        </li>
                        <li<%= sidebar_current("docs-nsxt-resource-lb-http-request-rewrite-rule") %>>
                            <a href="/docs/providers/nsxt/r/lb_http_request_rewrite_rule.html">nsxt_lb_http_request_rewrite_rule</a>
                        <li<%= sidebar_current("docs-nsxt-resource-lb-client-ssl-profile") %>>
                            <a href="/docs/providers/nsxt/r/lb_client_ssl_profile.html">nsxt_lb_client_ssl_profile</a>
                        </li>
                        <li<%= sidebar_current("docs-nsxt-resource-lb-server-ssl-profile") %>>
                            <a href="/docs/providers/nsxt/r/lb_server_ssl_profile.html">nsxt_lb_server_ssl_profile</a>
                        </li>
<<<<<<< HEAD
                        <li<%= sidebar_current("docs-nsxt-resource-lb-fast-tcp-application-profile") %>>
                            <a href="/docs/providers/nsxt/r/lb_fast_tcp_application_profile.html">nsxt_lb_fast_tcp_application_profile</a>
                        </li>
                        <li<%= sidebar_current("docs-nsxt-resource-lb-fast-udp-application-profile") %>>
                            <a href="/docs/providers/nsxt/r/lb_fast_udp_application_profile.html">nsxt_lb_fast_udp_application_profile</a>
=======
                        <li<%= sidebar_current("docs-nsxt-resource-lb-http-application-profile") %>>
                            <a href="/docs/providers/nsxt/r/lb_http_application_profile.html">nsxt_lb_http_application_profile</a>
>>>>>>> fe1ac549
                        </li>
                        <li<%= sidebar_current("docs-nsxt-resource-logical-dhcp-server") %>>
                            <a href="/docs/providers/nsxt/r/logical_dhcp_server.html">nsxt_logical_dhcp_server</a>
                        </li>
                        <li<%= sidebar_current("docs-nsxt-resource-logical-dhcp-port") %>>
                            <a href="/docs/providers/nsxt/r/logical_dhcp_port.html">nsxt_logical_dhcp_port</a>
                        </li>
                        <li<%= sidebar_current("docs-nsxt-resource-logical-port") %>>
                            <a href="/docs/providers/nsxt/r/logical_port.html">nsxt_logical_port</a>
                        </li>
                        <li<%= sidebar_current("docs-nsxt-resource-logical-router-downlink-port") %>>
                            <a href="/docs/providers/nsxt/r/logical_router_downlink_port.html">nsxt_logical_router_downlink_port</a>
                        </li>
                        <li<%= sidebar_current("docs-nsxt-resource-logical-router-link-port-on-tier0") %>>
                            <a href="/docs/providers/nsxt/r/logical_router_link_port_on_tier0.html">nsxt_logical_router_link_port_on_tier0</a>
                        </li>
                        <li<%= sidebar_current("docs-nsxt-resource-logical-router-link-port-on-tier1") %>>
                            <a href="/docs/providers/nsxt/r/logical_router_link_port_on_tier1.html">nsxt_logical_router_link_port_on_tier1</a>
                        </li>
                        <li<%= sidebar_current("docs-nsxt-resource-logical-switch") %>>
                            <a href="/docs/providers/nsxt/r/logical_switch.html">nsxt_logical_switch</a>
                        </li>
                        <li<%= sidebar_current("docs-nsxt-resource-logical-tier0-router") %>>
                            <a href="/docs/providers/nsxt/r/logical_tier0_router.html">nsxt_logical_tier0_router</a>
                        </li>
                        <li<%= sidebar_current("docs-nsxt-resource-logical-tier1-router") %>>
                            <a href="/docs/providers/nsxt/r/logical_tier1_router.html">nsxt_logical_tier1_router</a>
                        </li>
                        <li<%= sidebar_current("docs-nsxt-resource-nat-rule") %>>
                            <a href="/docs/providers/nsxt/r/nat_rule.html">nsxt_nat_rule</a>
                        </li>
                         <li<%= sidebar_current("docs-nsxt-resource-ns-group") %>>
                            <a href="/docs/providers/nsxt/r/ns_group.html">nsxt_ns_group</a>
                        </li>
                        <li<%= sidebar_current("docs-nsxt-resource-static-route") %>>
                            <a href="/docs/providers/nsxt/r/static_route.html">nsxt_static_route</a>
                        </li>
                        <li<%= sidebar_current("docs-nsxt-resource-vm-tags") %>>
                            <a href="/docs/providers/nsxt/r/vm_tags.html">nsxt_vm_tags</a>
                        </li>
                    </ul>
                </li>

                <li<%= sidebar_current("docs-nsxt-ns-service-resource") %>>
                    <a href="#">NS Services Resources</a>
                    <ul class="nav nav-visible">
                        <li<%= sidebar_current("docs-nsxt-ns-service-resource-algorithm-type") %>>
                            <a href="/docs/providers/nsxt/r/algorithm_type_ns_service.html">nsxt_algorithm_type_ns_service</a>
                        </li>
                        <li<%= sidebar_current("docs-nsxt-ns-service-resource-ether-type") %>>
                            <a href="/docs/providers/nsxt/r/ether_type_ns_service.html">nsxt_ether_type_ns_service</a>
                        </li>
                        <li<%= sidebar_current("docs-nsxt-ns-service-resource-icmp-type") %>>
                            <a href="/docs/providers/nsxt/r/icmp_type_ns_service.html">nsxt_icmp_type_ns_service</a>
                        </li>
                        <li<%= sidebar_current("docs-nsxt-ns-service-resource-igmp-type") %>>
                            <a href="/docs/providers/nsxt/r/igmp_type_ns_service.html">nsxt_igmp_type_ns_service</a>
                        </li>
                        <li<%= sidebar_current("docs-nsxt-ns-service-resource-ip-protocol") %>>
                            <a href="/docs/providers/nsxt/r/ip_protocol_ns_service.html">nsxt_ip_protocol_ns_service</a>
                        </li>
                        <li<%= sidebar_current("docs-nsxt-ns-service-resource-l4-port-set") %>>
                            <a href="/docs/providers/nsxt/r/l4_port_set_ns_service.html">nsxt_l4_port_set_ns_service</a>
                        </li>
                    </ul>
                </li>

                <li<%= sidebar_current("docs-nsxt-lb-monitor-resource") %>>
                    <a href="#">Load Balancer Monitor Resources</a>
                    <ul class="nav nav-visible">
                        <li<%= sidebar_current("docs-nsxt-lb-monitor-resource-icmp") %>>
                            <a href="/docs/providers/nsxt/r/lb_icmp_monitor.html">nsxt_lb_icmp_monitor</a>
                        </li>
                        <li<%= sidebar_current("docs-nsxt-lb-monitor-resource-tcp") %>>
                            <a href="/docs/providers/nsxt/r/lb_tcp_monitor.html">nsxt_lb_tcp_monitor</a>
                        </li>
                        <li<%= sidebar_current("docs-nsxt-lb-monitor-resource-udp") %>>
                            <a href="/docs/providers/nsxt/r/lb_udp_monitor.html">nsxt_lb_udp_monitor</a>
                        </li>
                        <li<%= sidebar_current("docs-nsxt-lb-monitor-resource-http") %>>
                            <a href="/docs/providers/nsxt/r/lb_http_monitor.html">nsxt_lb_http_monitor</a>
                        </li>
                        <li<%= sidebar_current("docs-nsxt-lb-monitor-resource-https") %>>
                            <a href="/docs/providers/nsxt/r/lb_https_monitor.html">nsxt_lb_https_monitor</a>
                        </li>
                        <li<%= sidebar_current("docs-nsxt-lb-monitor-resource-passive") %>>
                            <a href="/docs/providers/nsxt/r/lb_passive_monitor.html">nsxt_lb_passive_monitor</a>
                        </li>
                    </ul>
                </li>
            </ul>
        </div>
    <% end %>

    <%= yield %>
<% end %><|MERGE_RESOLUTION|>--- conflicted
+++ resolved
@@ -69,22 +69,21 @@
                         </li>
                         <li<%= sidebar_current("docs-nsxt-resource-lb-http-request-rewrite-rule") %>>
                             <a href="/docs/providers/nsxt/r/lb_http_request_rewrite_rule.html">nsxt_lb_http_request_rewrite_rule</a>
+                        </li>
                         <li<%= sidebar_current("docs-nsxt-resource-lb-client-ssl-profile") %>>
                             <a href="/docs/providers/nsxt/r/lb_client_ssl_profile.html">nsxt_lb_client_ssl_profile</a>
                         </li>
                         <li<%= sidebar_current("docs-nsxt-resource-lb-server-ssl-profile") %>>
                             <a href="/docs/providers/nsxt/r/lb_server_ssl_profile.html">nsxt_lb_server_ssl_profile</a>
                         </li>
-<<<<<<< HEAD
                         <li<%= sidebar_current("docs-nsxt-resource-lb-fast-tcp-application-profile") %>>
                             <a href="/docs/providers/nsxt/r/lb_fast_tcp_application_profile.html">nsxt_lb_fast_tcp_application_profile</a>
                         </li>
                         <li<%= sidebar_current("docs-nsxt-resource-lb-fast-udp-application-profile") %>>
                             <a href="/docs/providers/nsxt/r/lb_fast_udp_application_profile.html">nsxt_lb_fast_udp_application_profile</a>
-=======
+                        </li>
                         <li<%= sidebar_current("docs-nsxt-resource-lb-http-application-profile") %>>
                             <a href="/docs/providers/nsxt/r/lb_http_application_profile.html">nsxt_lb_http_application_profile</a>
->>>>>>> fe1ac549
                         </li>
                         <li<%= sidebar_current("docs-nsxt-resource-logical-dhcp-server") %>>
                             <a href="/docs/providers/nsxt/r/logical_dhcp_server.html">nsxt_logical_dhcp_server</a>
